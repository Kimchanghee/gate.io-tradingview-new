--- conflicted
+++ resolved
@@ -22,18 +22,14 @@
 const GATE_AUTH_ERROR_PATTERNS = [
   'invalid key',
   'invalid api key',
-<<<<<<< HEAD
   'invalid apikey',
   'invalid api-key',
-=======
->>>>>>> 0048de23
   'invalid secret',
   'invalid signature',
   'signature mismatch',
   'invalid sign',
   'invalid credential',
   'invalid credentials',
-<<<<<<< HEAD
   'invalid access key',
   'api key not found',
   'api key does not exist',
@@ -49,11 +45,6 @@
   'access key not exist',
   'access key not exists',
   'access key not found',
-=======
-  'api key not found',
-  'api key does not exist',
-  'api key not exist',
->>>>>>> 0048de23
   'key does not exist',
   'no such api key',
   'no such key',
