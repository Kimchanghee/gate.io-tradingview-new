--- conflicted
+++ resolved
@@ -74,11 +74,8 @@
 };
 
 const shouldReturnJson = (req) => {
-<<<<<<< HEAD
     if ((req.query.format || '').toLowerCase() === 'json') {
-=======
     if (req.query.format === 'json') {
->>>>>>> 1b500957
         return true;
     }
 
@@ -88,7 +85,6 @@
         return false;
     }
 
-<<<<<<< HEAD
     // HTML을 받아들일 수 있다면 항상 UI를 우선적으로 반환한다.
     if (req.accepts('html')) {
         return false;
@@ -96,14 +92,12 @@
 
     // HTML을 명시하지 않고 JSON만 허용할 때만 상태 JSON을 반환한다.
     if (req.accepts('json')) {
-=======
     const accepts = req.accepts(['html', 'json']);
     if (accepts === 'json') {
         return true;
     }
 
     if (acceptHeader.includes('application/json') && !acceptHeader.includes('text/html')) {
->>>>>>> 1b500957
         return true;
     }
 
