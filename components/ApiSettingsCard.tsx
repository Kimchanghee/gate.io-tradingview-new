--- conflicted
+++ resolved
@@ -79,23 +79,12 @@
 
   const uidReady = state.user.isLoggedIn;
   const isUidApproved = state.user.status === 'approved';
-<<<<<<< HEAD
-  const canUseApi = uidReady && isUidApproved;
-=======
->>>>>>> 3f16413c
 
   const handleConnect = async () => {
     if (!uidReady) {
       setConnectionStatus(translate('uidAuthRequired'));
       return;
     }
-<<<<<<< HEAD
-    if (!isUidApproved) {
-      setConnectionStatus(translate('uidApprovalRequiredForApi'));
-      return;
-    }
-=======
->>>>>>> 3f16413c
     if (!apiKey || !apiSecret) {
       setConnectionStatus(translate('enterApiCredentials'));
       return;
@@ -274,15 +263,9 @@
 
           <button
             onClick={handleConnect}
-<<<<<<< HEAD
-            disabled={isConnecting || !canUseApi}
-            className={`w-full py-2 px-4 rounded-lg font-medium transition-colors ${
-              isConnecting || !canUseApi
-=======
             disabled={isConnecting || !uidReady}
             className={`w-full py-2 px-4 rounded-lg font-medium transition-colors ${
               isConnecting || !uidReady
->>>>>>> 3f16413c
                 ? 'bg-gray-600 text-gray-300 cursor-not-allowed'
                 : 'bg-gate-primary text-white hover:bg-opacity-90'
             }`}
@@ -297,14 +280,8 @@
           )}
 
           {uidReady && !isUidApproved && (
-<<<<<<< HEAD
-            <div className="text-xs text-yellow-200 bg-yellow-900/10 border border-yellow-500/30 rounded-lg px-3 py-2 space-y-1">
-              <p>{translate('uidApprovalRequiredForApi')}</p>
-              <p className="text-[11px] text-yellow-100/80">{translate('uidPendingNotice')}</p>
-=======
             <div className="text-xs text-yellow-200 bg-yellow-900/10 border border-yellow-500/30 rounded-lg px-3 py-2">
               {translate('uidPendingNotice')}
->>>>>>> 3f16413c
             </div>
           )}
 
