import React, { useState } from 'react';
import Card from './Card';
import { useAppContext } from '../contexts/AppContext';
import { Network } from '../types';

interface FuturesAccountInfo {
  total: number;
  available: number;
  positionMargin: number;
  orderMargin: number;
  unrealisedPnl: number;
  currency: string;
}

interface SpotBalance {
  currency: string;
  available: number;
  locked: number;
  total: number;
}

interface MarginBalance {
  currencyPair: string;
  base: {
    currency: string;
    available: number;
    locked: number;
    borrowed: number;
    interest: number;
  };
  quote: {
    currency: string;
    available: number;
    locked: number;
    borrowed: number;
    interest: number;
  };
  risk: number;
}

interface OptionsAccountInfo {
  total: number;
  available: number;
  positionValue: number;
  orderMargin: number;
  unrealisedPnl: number;
}

interface AllAccounts {
  futures: FuturesAccountInfo | null;
  spot: SpotBalance[];
  margin: MarginBalance[];
  options: OptionsAccountInfo | null;
  totalEstimatedValue: number;
}

const ApiSettingsCard: React.FC = () => {
  const { state, dispatch, translate } = useAppContext();
  const [apiKey, setApiKey] = useState('');
  const [apiSecret, setApiSecret] = useState('');
  const [isConnected, setIsConnected] = useState(false);
  const [isConnecting, setIsConnecting] = useState(false);
  const [connectionStatus, setConnectionStatus] = useState('');
  const [accounts, setAccounts] = useState<AllAccounts | null>(null);
  const [activeTab, setActiveTab] = useState<'futures' | 'spot' | 'margin' | 'options'>('futures');
  const [autoToggleLoading, setAutoToggleLoading] = useState(false);
  const [autoTradingMessage, setAutoTradingMessage] = useState('');
  const [apiBaseUrl, setApiBaseUrl] = useState<string | null>(null);

  const uidReady = state.user.isLoggedIn;
  const isUidApproved = state.user.status === 'approved';
  const uid = state.user.uid;
  const accessKey = state.user.accessKey || '';
  const autoTradingEnabled = state.user.autoTradingEnabled;

  const markConnectionInactive = (shouldResetUser = false) => {
    setIsConnected(false);
    setAccounts(null);
    setApiBaseUrl(null);
    setAutoTradingMessage('');
    if (shouldResetUser) {
      dispatch({ type: 'RESET_USER' });
    }
    dispatch({ type: 'SET_CONNECTION_STATUS', payload: { status: false, isConnecting: false } });
  };

  const handleUserAccessGuard = (code?: string) => {
    switch (code) {
      case 'uid_not_found':
        markConnectionInactive(true);
        setConnectionStatus(translate('uidNotFound'));
        return true;
      case 'uid_not_approved':
        markConnectionInactive(false);
        setConnectionStatus(translate('uidPendingNotice'));
        return true;
      case 'uid_credentials_mismatch':
        markConnectionInactive(true);
        setConnectionStatus(translate('uidReauthRequired'));
        return true;
      case 'missing_credentials':
        markConnectionInactive(false);
        setConnectionStatus(translate('uidAuthRequired'));
        return true;
      default:
        return false;
    }
  };

  const handleConnect = async () => {
    const requestedNetwork = state.network;
    if (!uidReady) {
      setConnectionStatus(translate('uidAuthRequired'));
      return;
    }
    if (!isUidApproved) {
      setConnectionStatus(translate('uidPendingNotice'));
      return;
    }
    if (!apiKey || !apiSecret) {
      setConnectionStatus(translate('enterApiCredentials'));
      return;
    }

    setIsConnecting(true);
    setConnectionStatus('');
    setApiBaseUrl(null);
<<<<<<< HEAD
    dispatch({ type: 'SET_CONNECTION_STATUS', payload: { status: false, isConnecting: true } });
=======
>>>>>>> 4d462215

    try {
      const response = await fetch('/api/connect', {
        method: 'POST',
        headers: {
          'Content-Type': 'application/json',
        },
        body: JSON.stringify({
          uid,
          accessKey,
          apiKey,
          apiSecret,
          isTestnet: state.network === Network.Testnet,
        }),
      });

      const raw = await response.text();

      if (!response.ok) {
        let message = translate('connectionFailed');
        let code: string | undefined;
        if (raw) {
          try {
            const parsed = JSON.parse(raw);
            code = parsed?.code;
            if (parsed?.message) {
              message = parsed.message;
            }
            if (parsed?.code === 'invalid_credentials') {
              message = `${message} ${translate('gateCredentialErrorHint')}`;
            }
          } catch {
            message = raw;
          }
        }
        if (code && handleUserAccessGuard(code)) {
          return;
        }
        markConnectionInactive(false);
        setConnectionStatus(message);
        setApiBaseUrl(null);
        return;
      }

      if (!raw) {
        markConnectionInactive(false);
        setConnectionStatus(translate('connectionError'));
        setApiBaseUrl(null);
        return;
      }

      let result: any;
      try {
        result = JSON.parse(raw);
      } catch (parseError) {
        console.error('API 연결 응답 파싱 실패:', parseError);
        markConnectionInactive(false);
        setConnectionStatus(translate('connectionError'));
        return;
      }

      if (!result.ok) {
<<<<<<< HEAD
        if (handleUserAccessGuard(result?.code)) {
          return;
        }
        let message = result?.message || translate('connectionFailed');
        if (result?.code === 'invalid_credentials') {
          message = `${message} ${translate('gateCredentialErrorHint')}`;
        }
        markConnectionInactive(false);
        setConnectionStatus(message);
=======
        setIsConnected(false);
        setConnectionStatus(result?.message || translate('connectionFailed'));
        setApiBaseUrl(null);
>>>>>>> 4d462215
        return;
      }

      const serverNetworkRaw = typeof result.network === 'string' ? result.network.toLowerCase() : '';
      const serverNetwork =
        serverNetworkRaw === Network.Testnet
          ? Network.Testnet
          : serverNetworkRaw === Network.Mainnet
          ? Network.Mainnet
          : null;

      if (serverNetwork && serverNetwork !== requestedNetwork) {
        dispatch({ type: 'SET_NETWORK', payload: serverNetwork });
      }

      setIsConnected(true);
      let statusMessage = result?.message || translate('connectionSuccess');

      if (serverNetwork && serverNetwork !== requestedNetwork) {
        statusMessage =
          serverNetwork === Network.Testnet
            ? translate('networkAutoSwitchedTestnet')
            : translate('networkAutoSwitchedMainnet');
      }

      setConnectionStatus(statusMessage);
      setAccounts(result.accounts ?? null);
      setApiBaseUrl(typeof result.apiBaseUrl === 'string' ? result.apiBaseUrl : null);
      if (typeof result.autoTradingEnabled === 'boolean') {
        dispatch({ type: 'SET_USER', payload: { autoTradingEnabled: result.autoTradingEnabled } });
      }
      setAutoTradingMessage('');
      dispatch({ type: 'SET_CONNECTION_STATUS', payload: { status: true, isConnecting: false } });
    } catch (error) {
      console.error('API 연결 실패:', error);
      markConnectionInactive(false);
      setConnectionStatus(translate('connectionError'));
      setApiBaseUrl(null);
    } finally {
      setIsConnecting(false);
    }
  };

  const handleDisconnect = () => {
    if (uid && accessKey) {
      fetch('/api/disconnect', {
        method: 'POST',
        headers: { 'Content-Type': 'application/json' },
        body: JSON.stringify({ uid, accessKey, network: state.network }),
      }).catch((error) => {
        console.error('Failed to notify backend about disconnect', error);
      });
    }
    markConnectionInactive(false);
    setConnectionStatus('');
    setApiKey('');
    setApiSecret('');
    setApiBaseUrl(null);
    dispatch({ type: 'SET_USER', payload: { autoTradingEnabled: false } });
    setAutoTradingMessage('');
  };

  const refreshAccounts = async () => {
    if (!uid || !accessKey) {
      setConnectionStatus(translate('uidAuthRequired'));
      return;
    }
    try {
      const params = new URLSearchParams({ uid, key: accessKey, network: state.network });
      const response = await fetch(`/api/accounts/all?${params.toString()}`);
      const raw = await response.text();

      if (!response.ok) {
        let message = translate('connectionError');
        let code: string | undefined;
        if (raw) {
          try {
            const parsed = JSON.parse(raw);
            if (parsed?.message) {
              message = parsed.message;
            }
            code = parsed?.code;
          } catch {
            message = raw;
          }
        }
        if (code && handleUserAccessGuard(code)) {
          return;
        }
        setConnectionStatus(message);
        return;
      }

      if (!raw) {
        setConnectionStatus(translate('connectionError'));
        return;
      }

      try {
        const data = JSON.parse(raw);
        setAccounts(data && typeof data === 'object' ? data : null);
        setConnectionStatus(translate('connectionSuccess'));
      } catch (parseError) {
        console.error('계정 정보 파싱 실패:', parseError);
        setConnectionStatus(translate('connectionError'));
      }
    } catch (error) {
      console.error('계정 정보 새로고침 실패:', error);
      setConnectionStatus(translate('connectionError'));
    }
  };

  const toggleAutoTrading = async () => {
    if (!uidReady || !uid || !accessKey) {
      setAutoTradingMessage(translate('uidAuthRequired'));
      return;
    }

    if (!isUidApproved) {
      setAutoTradingMessage(translate('uidPendingNotice'));
      return;
    }

    const nextState = !autoTradingEnabled;
    setAutoToggleLoading(true);
    setAutoTradingMessage('');
    try {
      const response = await fetch('/api/trading/auto', {
        method: 'POST',
        headers: { 'Content-Type': 'application/json' },
        body: JSON.stringify({ uid, accessKey, enabled: nextState }),
      });
      const raw = await response.text();
      let result: any = null;
      if (raw) {
        try {
          result = JSON.parse(raw);
        } catch (parseError) {
          console.error('자동 거래 응답 파싱 실패', parseError);
        }
      }
      if (result?.code && handleUserAccessGuard(result.code)) {
        setAutoTradingMessage('');
        return;
      }
      if (response.ok && typeof result?.autoTradingEnabled === 'boolean') {
        dispatch({ type: 'SET_USER', payload: { autoTradingEnabled: result.autoTradingEnabled } });
        setAutoTradingMessage(
          result.autoTradingEnabled ? translate('activated') : translate('deactivated'),
        );
      } else {
        setAutoTradingMessage(result?.message || raw || translate('connectionError'));
      }
    } catch (error) {
      console.error('자동 거래 상태 변경 실패', error);
      setAutoTradingMessage(translate('connectionError'));
    } finally {
      setAutoToggleLoading(false);
    }
  };

  const formatNumber = (num: number) => {
    return new Intl.NumberFormat('ko-KR', {
      minimumFractionDigits: 2,
      maximumFractionDigits: 4
    }).format(num);
  };

  const formatCurrency = (num: number, currency = 'USDT') => {
    return `${formatNumber(num)} ${currency}`;
  };

  const getDetailText = (key: string) => {
    const texts: any = {
      totalFuturesAssets: {
        ko: '전체 선물 자산',
        en: 'Total Futures Assets',
        ja: '先物総資産'
      },
      availableForTrading: {
        ko: '거래 가능',
        en: 'Available for Trading',
        ja: '取引可能'
      },
      positionMarginDetail: {
        ko: '포지션 증거금',
        en: 'Position Margin',
        ja: 'ポジション証拠金'
      },
      unrealizedPnlDetail: {
        ko: '미실현 손익',
        en: 'Unrealized P&L',
        ja: '未実現損益'
      },
      assetFormula: {
        ko: '총 자산 = 사용가능 + 포지션 증거금 + 미실현 손익',
        en: 'Total = Available + Position Margin + Unrealized P&L',
        ja: '総資産 = 利用可能 + ポジション証拠金 + 未実現損益'
      },
      assetBreakdown: {
        ko: '선물 + 현물 USDT + 마진 순자산 + 옵션',
        en: 'Futures + Spot USDT + Margin Net + Options',
        ja: '先物 + 現物USDT + マージン純資産 + オプション'
      },
      unableToLoadFutures: {
        ko: '선물 계정 정보를 불러올 수 없습니다.',
        en: 'Unable to load futures account information.',
        ja: '先物アカウント情報を読み込めません。'
      },
      noFundsInFutures: {
        ko: '선물 계정에 자금이 없는 경우,',
        en: 'If there are no funds in futures account,',
        ja: '先物アカウントに資金がない場合、'
      },
      transferFromSpot: {
        ko: '현물에서 선물로 자금을 이체해주세요.',
        en: 'please transfer funds from spot to futures.',
        ja: '現物から先物に資金を振り替えてください。'
      }
    };
    
    return texts[key]?.[state.language] || texts[key]?.ko || '';
  };

  return (
    <Card title={translate('apiSettings')} className="space-y-4">
      {!isConnected ? (
        // API 설정 화면
        <div className="space-y-4">
          {/* 현재 네트워크 표시 */}
          <div className="p-3 bg-gate-secondary rounded-lg border border-gray-600">
            <div className="flex items-center justify-between">
              <span className="text-sm text-gray-400">{translate('currentNetwork')}</span>
              <span className={`text-sm font-bold ${
                state.network === Network.Testnet ? 'text-yellow-400' : 'text-gate-primary'
              }`}>
                {state.network === Network.Testnet ? translate('testnet') : translate('mainnet')}
              </span>
            </div>
            <p className="text-xs text-gray-500 mt-1">
              {translate('networkHint')}
            </p>
          </div>

          <div>
            <label className="block text-sm font-medium text-gate-text mb-2">
              {translate('apiKey')}
            </label>
            <input
              type="text"
              value={apiKey}
              onChange={(e) => setApiKey(e.target.value)}
              className="w-full px-3 py-2 bg-gate-secondary border border-gray-600 rounded-lg text-gate-text focus:ring-2 focus:ring-gate-primary focus:border-transparent"
              placeholder={`Gate.io ${translate('apiKey')}`}
            />
          </div>

          <div>
            <label className="block text-sm font-medium text-gate-text mb-2">
              {translate('apiSecret')}
            </label>
            <input
              type="password"
              value={apiSecret}
              onChange={(e) => setApiSecret(e.target.value)}
              className="w-full px-3 py-2 bg-gate-secondary border border-gray-600 rounded-lg text-gate-text focus:ring-2 focus:ring-gate-primary focus:border-transparent"
              placeholder={`Gate.io ${translate('apiSecret')}`}
            />
          </div>

          <button
            onClick={handleConnect}
            disabled={isConnecting || !uidReady}
            className={`w-full py-2 px-4 rounded-lg font-medium transition-colors ${
              isConnecting || !uidReady
                ? 'bg-gray-600 text-gray-300 cursor-not-allowed'
                : 'bg-gate-primary text-white hover:bg-opacity-90'
            }`}
          >
            {isConnecting ? translate('connecting') : translate('connect')}
          </button>

          {!uidReady && (
            <div className="text-xs text-red-300 bg-red-900/20 border border-red-500/30 rounded-lg px-3 py-2">
              {translate('uidAuthRequired')}
            </div>
          )}

          {uidReady && !isUidApproved && (
            <div className="text-xs text-yellow-200 bg-yellow-900/10 border border-yellow-500/30 rounded-lg px-3 py-2">
              {translate('uidPendingNotice')}
            </div>
          )}

          {connectionStatus && (
            <div className="text-sm text-center p-2 bg-gate-secondary rounded-lg">
              {connectionStatus}
            </div>
          )}
        </div>
      ) : (
        // 연결 성공 후 통합 계정 정보 화면
        <div className="space-y-4">
          {/* 연결 상태 */}
          <div className="p-3 bg-green-900/30 border border-green-500/50 rounded-lg">
            <div className="flex flex-col gap-2 sm:flex-row sm:items-center sm:justify-between">
              <div className="flex items-start gap-2">
                <div className="mt-1 w-2 h-2 bg-green-500 rounded-full"></div>
                <div className="flex flex-col">
                  <span className="text-green-400 font-semibold">
                    {translate('connectedNetworkLabel')}: {state.network === Network.Testnet ? translate('testnet') : translate('mainnet')} · {translate('connected')}
                  </span>
                  {apiBaseUrl && (
                    <span className="text-xs text-gray-400 break-all">
                      {translate('apiBaseUrlLabel')}: {apiBaseUrl}
                    </span>
                  )}
                </div>
              </div>
              <div className="flex space-x-2">
                <button
                  onClick={refreshAccounts}
                  className="text-xs text-blue-400 hover:text-blue-300"
                >
                  {translate('refresh')}
                </button>
                <button
                  onClick={handleDisconnect}
                  className="text-xs text-red-400 hover:text-red-300"
                >
                  {translate('disconnect')}
                </button>
              </div>
            </div>
          </div>

          {isUidApproved && (
            <div className="p-3 bg-black/30 border border-gray-700 rounded-lg">
              <div className="flex items-center justify-between">
                <div>
                  <div className="text-sm font-semibold text-gate-text">{translate('autoTrading')}</div>
                  <div className="text-xs text-gray-400">{translate('autoTradingDesc')}</div>
                </div>
                <button
                  onClick={toggleAutoTrading}
                  disabled={autoToggleLoading}
                  className={`px-3 py-1 rounded text-xs font-semibold border transition-colors ${
                    autoTradingEnabled
                      ? 'bg-gate-primary text-black border-gate-primary hover:bg-green-500'
                      : 'bg-gray-800 text-gray-200 border-gray-600 hover:border-gate-primary'
                  } ${autoToggleLoading ? 'opacity-70 cursor-not-allowed' : ''}`}
                >
                  {autoTradingEnabled ? translate('on') : translate('off')}
                </button>
              </div>
              {autoTradingMessage && (
                <div className="text-xs text-gray-400 mt-2">{autoTradingMessage}</div>
              )}
            </div>
          )}

          {/* 총 자산 요약 */}
          {accounts && (
            <div className="p-3 bg-gate-primary/20 rounded-lg border border-gate-primary/50">
              <div className="text-sm text-gray-400">{translate('totalEstimatedAssets')}</div>
              <div className="text-xl font-bold text-gate-primary">
                {formatCurrency(accounts.totalEstimatedValue)}
              </div>
              <div className="text-xs text-gray-500 mt-1">
                ({getDetailText('assetBreakdown')})
              </div>
            </div>
          )}

          {/* 탭 메뉴 */}
          <div className="flex space-x-2 border-b border-gray-600">
            <button
              onClick={() => setActiveTab('futures')}
              className={`px-3 py-2 text-sm font-medium transition-colors ${
                activeTab === 'futures'
                  ? 'text-gate-primary border-b-2 border-gate-primary'
                  : 'text-gray-400 hover:text-gate-text'
              }`}
            >
              {translate('futuresAccount')}
            </button>
            <button
              onClick={() => setActiveTab('spot')}
              className={`px-3 py-2 text-sm font-medium transition-colors ${
                activeTab === 'spot'
                  ? 'text-gate-primary border-b-2 border-gate-primary'
                  : 'text-gray-400 hover:text-gate-text'
              }`}
            >
              {translate('spotAccount')}
            </button>
            <button
              onClick={() => setActiveTab('margin')}
              className={`px-3 py-2 text-sm font-medium transition-colors ${
                activeTab === 'margin'
                  ? 'text-gate-primary border-b-2 border-gate-primary'
                  : 'text-gray-400 hover:text-gate-text'
              }`}
            >
              {translate('marginAccount')}
            </button>
            <button
              onClick={() => setActiveTab('options')}
              className={`px-3 py-2 text-sm font-medium transition-colors ${
                activeTab === 'options'
                  ? 'text-gate-primary border-b-2 border-gate-primary'
                  : 'text-gray-400 hover:text-gate-text'
              }`}
            >
              {translate('optionsAccount')}
            </button>
          </div>

          {/* 탭 콘텐츠 */}
          <div className="min-h-[200px]">
            {/* 선물 계정 */}
            {activeTab === 'futures' && (
              <div className="space-y-3">
                <h3 className="text-sm font-semibold text-gate-text">{translate('futuresAccountStatus')}</h3>
                {accounts?.futures !== undefined && accounts?.futures !== null ? (
                  <>
                    <div className="grid grid-cols-2 gap-3 text-sm">
                      <div className="p-2 bg-gate-secondary rounded">
                        <div className="text-gray-400">{translate('totalAssets')}</div>
                        <div className="font-semibold text-gate-text">
                          {formatCurrency(accounts.futures.total || 0)}
                        </div>
                        <div className="text-xs text-gray-500">({getDetailText('totalFuturesAssets')})</div>
                      </div>
                      <div className="p-2 bg-gate-secondary rounded">
                        <div className="text-gray-400">{translate('available')}</div>
                        <div className="font-semibold text-gate-text">
                          {formatCurrency(accounts.futures.available || 0)}
                        </div>
                        <div className="text-xs text-gray-500">({getDetailText('availableForTrading')})</div>
                      </div>
                      <div className="p-2 bg-gate-secondary rounded">
                        <div className="text-gray-400">{translate('positionMargin')}</div>
                        <div className="font-semibold text-gate-text">
                          {formatCurrency(accounts.futures.positionMargin || 0)}
                        </div>
                        <div className="text-xs text-gray-500">({getDetailText('positionMarginDetail')})</div>
                      </div>
                      <div className="p-2 bg-gate-secondary rounded">
                        <div className="text-gray-400">{translate('unrealizedPnl')}</div>
                        <div className={`font-semibold ${
                          (accounts.futures.unrealisedPnl || 0) >= 0 ? 'text-green-400' : 'text-red-400'
                        }`}>
                          {formatCurrency(accounts.futures.unrealisedPnl || 0)}
                        </div>
                        <div className="text-xs text-gray-500">({getDetailText('unrealizedPnlDetail')})</div>
                      </div>
                    </div>
                    
                    {/* 계산 공식 표시 */}
                    <div className="text-xs text-gray-500 p-2 bg-gate-secondary/50 rounded">
                      💡 {getDetailText('assetFormula')}
                    </div>

                    {/* 포지션 정보는 포지션 대시보드에서 제공 */}
                  </>
                ) : (
                  <div className="text-center text-gray-400 text-sm py-8">
                    <div className="mb-2">{getDetailText('unableToLoadFutures')}</div>
                    <div className="text-xs">
                      {getDetailText('noFundsInFutures')}<br />
                      {getDetailText('transferFromSpot')}
                    </div>
                  </div>
                )}
              </div>
            )}

            {/* 현물 계정 */}
            {activeTab === 'spot' && accounts?.spot && (
              <div className="space-y-3">
                <h3 className="text-sm font-semibold text-gate-text">{translate('spotAccountBalance')}</h3>
                {accounts.spot.length === 0 ? (
                  <div className="text-center text-gray-400 text-sm py-4">
                    {translate('noAssets')}
                  </div>
                ) : (
                  <div className="space-y-2 max-h-80 overflow-y-auto">
                    {accounts.spot.map((balance, index) => (
                      <div key={index} className="p-2 bg-gate-secondary rounded">
                        <div className="flex justify-between items-center">
                          <span className="font-semibold text-sm">{balance.currency}</span>
                          <span className="text-sm text-gate-text">
                            {formatNumber(balance.total)}
                          </span>
                        </div>
                        {(balance.available > 0 || balance.locked > 0) && (
                          <div className="text-xs text-gray-400 mt-1 grid grid-cols-2 gap-2">
                            <div>{translate('available')}: {formatNumber(balance.available)}</div>
                            {balance.locked > 0 && (
                              <div>{translate('locked')}: {formatNumber(balance.locked)}</div>
                            )}
                          </div>
                        )}
                      </div>
                    ))}
                  </div>
                )}
              </div>
            )}

            {/* 마진 계정 */}
            {activeTab === 'margin' && accounts?.margin && (
              <div className="space-y-3">
                <h3 className="text-sm font-semibold text-gate-text">{translate('marginAccountInfo')}</h3>
                {accounts.margin.length === 0 ? (
                  <div className="text-center text-gray-400 text-sm py-4">
                    {translate('noPositions')}
                  </div>
                ) : (
                  <div className="space-y-2 max-h-80 overflow-y-auto">
                    {accounts.margin.map((margin, index) => (
                      <div key={index} className="p-2 bg-gate-secondary rounded">
                        <div className="font-semibold text-sm mb-2">{margin.currencyPair}</div>
                        <div className="grid grid-cols-2 gap-2 text-xs">
                          <div>
                            <div className="text-gray-400">Base ({margin.base.currency})</div>
                            <div>{translate('available')}: {formatNumber(margin.base.available)}</div>
                            {margin.base.borrowed > 0 && (
                              <div className="text-red-400">{translate('borrowed')}: {formatNumber(margin.base.borrowed)}</div>
                            )}
                          </div>
                          <div>
                            <div className="text-gray-400">Quote ({margin.quote.currency})</div>
                            <div>{translate('available')}: {formatNumber(margin.quote.available)}</div>
                            {margin.quote.borrowed > 0 && (
                              <div className="text-red-400">{translate('borrowed')}: {formatNumber(margin.quote.borrowed)}</div>
                            )}
                          </div>
                        </div>
                        <div className="mt-1 text-xs">
                          <span className="text-gray-400">{translate('riskLevel')}: </span>
                          <span className={`font-semibold ${
                            margin.risk < 0.5 ? 'text-green-400' : 
                            margin.risk < 0.8 ? 'text-yellow-400' : 'text-red-400'
                          }`}>
                            {(margin.risk * 100).toFixed(2)}%
                          </span>
                        </div>
                      </div>
                    ))}
                  </div>
                )}
              </div>
            )}

            {/* 옵션 계정 */}
            {activeTab === 'options' && (
              <div className="space-y-3">
                <h3 className="text-sm font-semibold text-gate-text">{translate('optionsAccountInfo')}</h3>
                {accounts?.options ? (
                  <div className="grid grid-cols-2 gap-3 text-sm">
                    <div className="p-2 bg-gate-secondary rounded">
                      <div className="text-gray-400">{translate('totalAssets')}</div>
                      <div className="font-semibold text-gate-text">
                        {formatCurrency(accounts.options.total)}
                      </div>
                    </div>
                    <div className="p-2 bg-gate-secondary rounded">
                      <div className="text-gray-400">{translate('available')}</div>
                      <div className="font-semibold text-gate-text">
                        {formatCurrency(accounts.options.available)}
                      </div>
                    </div>
                    <div className="p-2 bg-gate-secondary rounded">
                      <div className="text-gray-400">{translate('positionValue')}</div>
                      <div className="font-semibold text-gate-text">
                        {formatCurrency(accounts.options.positionValue)}
                      </div>
                    </div>
                    <div className="p-2 bg-gate-secondary rounded">
                      <div className="text-gray-400">{translate('unrealizedPnl')}</div>
                      <div className={`font-semibold ${
                        accounts.options.unrealisedPnl >= 0 ? 'text-green-400' : 'text-red-400'
                      }`}>
                        {formatCurrency(accounts.options.unrealisedPnl)}
                      </div>
                    </div>
                  </div>
                ) : (
                  <div className="text-center text-gray-400 text-sm py-4">
                    {translate('optionsNotActivated')}
                  </div>
                )}
              </div>
            )}
          </div>
        </div>
      )}
    </Card>
  );
};

export default ApiSettingsCard;<|MERGE_RESOLUTION|>--- conflicted
+++ resolved
@@ -125,10 +125,7 @@
     setIsConnecting(true);
     setConnectionStatus('');
     setApiBaseUrl(null);
-<<<<<<< HEAD
     dispatch({ type: 'SET_CONNECTION_STATUS', payload: { status: false, isConnecting: true } });
-=======
->>>>>>> 4d462215
 
     try {
       const response = await fetch('/api/connect', {
@@ -191,7 +188,6 @@
       }
 
       if (!result.ok) {
-<<<<<<< HEAD
         if (handleUserAccessGuard(result?.code)) {
           return;
         }
@@ -201,11 +197,6 @@
         }
         markConnectionInactive(false);
         setConnectionStatus(message);
-=======
-        setIsConnected(false);
-        setConnectionStatus(result?.message || translate('connectionFailed'));
-        setApiBaseUrl(null);
->>>>>>> 4d462215
         return;
       }
 
