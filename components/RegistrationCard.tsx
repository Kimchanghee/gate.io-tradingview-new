import React, { useEffect, useMemo, useState } from 'react';
import Card from './Card';
import { useAppContext } from '../contexts/AppContext';

interface Strategy {
  id: string;
  name: string;
  description?: string;
  active?: boolean;
}

interface NamedStrategy {
  id: string;
  name: string;
}

interface UserStatusResponse {
  status: 'not_registered' | 'pending' | 'approved' | 'denied' | string;
  requestedStrategies?: NamedStrategy[];
  approvedStrategies?: NamedStrategy[];
  accessKey?: string;
}

const UID_ALERT_MESSAGE = 'UID 인증은 최대 2시간 정도 걸립니다.\nUID verification may take up to 2 hours.\nUID認証には最大2時間ほどかかります。';

const RegistrationCard: React.FC = () => {
  const { state, dispatch, translate } = useAppContext();
  const [uid, setUid] = useState(state.user.uid || '');
  const [strategies, setStrategies] = useState<Strategy[]>([]);
  const [selected, setSelected] = useState<string[]>(() => {
    try {
      const raw = localStorage.getItem('user_requested_strategies');
      return raw ? JSON.parse(raw) : [];
    } catch {
      return [];
    }
  });
  const [statusInfo, setStatusInfo] = useState<UserStatusResponse | null>(null);
  const [message, setMessage] = useState('');
  const [loginLoading, setLoginLoading] = useState(false);
  const [registerLoading, setRegisterLoading] = useState(false);

  const activeUid = state.user.uid;

  const approvedStrategyNames = useMemo(() => {
    if (statusInfo?.approvedStrategies?.length) {
      return statusInfo.approvedStrategies.map((s) => s.name);
    }
    if (state.user.approvedStrategies?.length) {
      return state.user.approvedStrategies.map((s) => s.name);
    }
    return [];
  }, [statusInfo?.approvedStrategies, state.user.approvedStrategies]);

  useEffect(() => {
    const fetchStrategies = async () => {
      try {
        const res = await fetch('/api/strategies');
        if (!res.ok) return;
        const data = await res.json();
        if (Array.isArray(data.strategies)) {
          setStrategies(data.strategies);
        }
      } catch (err) {
        console.error('전략 목록을 불러오지 못했습니다.', err);
      }
    };
    fetchStrategies();
  }, []);

  useEffect(() => {
    if (state.user.uid && state.user.uid !== uid) {
      setUid(state.user.uid);
    }
  }, [state.user.uid, uid]);

  useEffect(() => {
    localStorage.setItem('user_requested_strategies', JSON.stringify(selected));
  }, [selected]);

  useEffect(() => {
    if (!activeUid) return;
    let stopped = false;
    const poll = async () => {
      try {
<<<<<<< HEAD
<<<<<<< ours
        const res = await fetch(/api/user/status?uid=);
=======
        const url = `/api/user/status?uid=${encodeURIComponent(activeUid)}`;
        const res = await fetch(url);
>>>>>>> theirs
=======
        const url = `/api/user/status?uid=${encodeURIComponent(activeUid)}`;
        const res = await fetch(url);
>>>>>>> 3f16413c
        if (!res.ok) return;
        const data: UserStatusResponse = await res.json();
        if (!stopped) {
          setStatusInfo(data);
          dispatch({
            type: 'SET_USER',
            payload: {
              uid: activeUid,
              status: data.status,
              accessKey: data.accessKey ?? null,
              approvedStrategies: (data.approvedStrategies || []).map((item) => ({ id: item.id, name: item.name })),
            },
          });
        }
      } catch (err) {
        console.error(err);
      }
    };
    poll();
    const id = window.setInterval(poll, 7000);
    return () => {
      stopped = true;
      window.clearInterval(id);
    };
  }, [activeUid, dispatch]);

  const toggleStrategy = (id: string) => {
    setSelected((prev) => {
      if (prev.includes(id)) return prev.filter((s) => s !== id);
      return [...prev, id];
    });
  };

  const handleLogin = async () => {
    setMessage('');
    const trimmed = uid.trim();
    if (!trimmed) {
      setMessage(translate('uidLoginRequiredMessage'));
      return;
    }
    try {
      setLoginLoading(true);
      const res = await fetch(`/api/user/status?uid=${encodeURIComponent(trimmed)}`);
      if (!res.ok) {
        setMessage(translate('uidLoginFailed'));
        return;
      }
      const data: UserStatusResponse = await res.json();
      setStatusInfo(data);
      if (data.requestedStrategies && data.requestedStrategies.length) {
        setSelected(data.requestedStrategies.map((s) => s.id));
      }
      dispatch({
        type: 'SET_USER',
        payload: {
          uid: trimmed,
          status: data.status,
          accessKey: data.accessKey ?? null,
          approvedStrategies: (data.approvedStrategies || []).map((item) => ({ id: item.id, name: item.name })),
          isLoggedIn: true,
        },
      });
      setMessage(translate('uidLoginSuccess'));
    } catch (err) {
      console.error(err);
      setMessage(translate('uidLoginError'));
    } finally {
      setLoginLoading(false);
    }
  };

  const submitRegistration = async (e: React.FormEvent) => {
    e.preventDefault();
    setMessage('');
    const trimmed = uid.trim();
    if (!trimmed) {
      setMessage(translate('uidLoginRequiredMessage'));
      return;
    }
    if (!selected.length) {
      setMessage(translate('strategySelectionRequiredMessage'));
      return;
    }

    if (typeof window !== 'undefined') {
<<<<<<< HEAD
      window.alert(translate('uidAlertMessage'));
=======
      window.alert(UID_ALERT_MESSAGE);
>>>>>>> 3f16413c
    }

    try {
      setRegisterLoading(true);
      const res = await fetch('/api/register', {
        method: 'POST',
        headers: { 'Content-Type': 'application/json' },
        body: JSON.stringify({ uid: trimmed, strategies: selected })
      });
      if (!res.ok) {
        setMessage(translate('registrationRequestFailed'));
        return;
      }
      const data = await res.json();
      setStatusInfo((prev) => ({ ...(prev || {}), status: data.status }));
      dispatch({
        type: 'SET_USER',
        payload: {
          uid: trimmed,
          status: data.status,
          accessKey: null,
          isLoggedIn: true,
        },
      });
      setMessage(translate('registrationRequestSent'));
    } catch (err) {
      console.error(err);
      setMessage(translate('registrationRequestError'));
    } finally {
      setRegisterLoading(false);
    }
  };

  const statusLabel = (() => {
    const currentStatus = statusInfo?.status || state.user.status;
    switch (currentStatus) {
      case 'approved':
        return translate('statusApproved');
      case 'pending':
        return translate('statusPending');
      case 'denied':
        return translate('statusDenied');
      case 'not_registered':
        return translate('statusNotRegistered');
      default:
        return currentStatus || translate('statusUnknown');
    }
  })();

  return (
    <Card title={translate('userRegistrationTitle')} className="mb-5">
      <form onSubmit={submitRegistration} className="space-y-5">
        <div className="space-y-3">
          <label className="block text-sm text-gray-400 mb-1">{translate('uidLabel')}</label>
          <input
            type="text"
            value={uid}
            onChange={(e) => setUid(e.target.value)}
            placeholder={translate('uidPlaceholder')}
            className="w-full px-3 py-2 bg-gray-900 border border-gray-700 rounded"
          />
          <p className="text-xs text-gray-500">{translate('uidLoginHelp')}</p>
          <div className="flex flex-wrap gap-2">
            <button
              type="button"
              onClick={handleLogin}
              disabled={loginLoading}
              className={`px-4 py-2 rounded bg-gate-secondary text-sm font-medium hover:bg-gate-secondary/80 transition ${
                loginLoading ? 'opacity-60 cursor-not-allowed' : ''
              }`}
            >
              {loginLoading ? translate('loading') : translate('uidLoginButton')}
            </button>
            <button
              type="submit"
              disabled={registerLoading}
              className={`px-4 py-2 bg-gate-primary text-black rounded hover:bg-green-500 transition text-sm font-semibold ${
                registerLoading ? 'opacity-60 cursor-not-allowed' : ''
              }`}
            >
              {registerLoading ? translate('loading') : translate('uidRegisterButton')}
            </button>
          </div>
        </div>

        <div>
          <label className="block text-sm text-gray-400 mb-2">{translate('strategySelectLabel')}</label>
          <div className="flex flex-wrap gap-2">
            {strategies.map((strategy) => (
              <label
                key={strategy.id}
                className={`px-3 py-2 border rounded cursor-pointer text-sm flex items-center gap-2 ${
                  selected.includes(strategy.id) ? 'border-gate-primary bg-gate-primary/10' : 'border-gray-700'
                }`}
              >
                <input
                  type="checkbox"
                  className="mr-2"
                  checked={selected.includes(strategy.id)}
                  onChange={() => toggleStrategy(strategy.id)}
                />
                {strategy.name}
              </label>
            ))}
            {strategies.length === 0 && (
              <div className="text-xs text-gray-500">{translate('strategyNone')}</div>
            )}
          </div>
        </div>

        {message && <div className="text-sm text-gray-300">{message}</div>}
      </form>

      <div className="mt-4 text-sm space-y-2">
        <div>
          {translate('currentStatusLabel')}: <span className="font-semibold">{statusLabel}</span>
        </div>
        {state.user.status === 'pending' && (
          <div className="text-xs text-yellow-300">{translate('uidPendingNotice')}</div>
        )}
        {state.user.status === 'denied' && (
          <div className="text-xs text-red-300">{translate('uidDeniedNotice')}</div>
        )}
        {(statusInfo?.requestedStrategies?.length ?? 0) > 0 && (
          <div className="text-xs text-gray-400">
            {translate('requestedStrategiesLabel')}: {statusInfo?.requestedStrategies?.map((s) => s.name).join(', ')}
          </div>
        )}
        {approvedStrategyNames.length > 0 && (
          <div className="text-xs text-gray-400">
            {translate('approvedStrategiesLabel')}: {approvedStrategyNames.join(', ')}
          </div>
        )}
        {state.user.accessKey && (
          <div className="text-xs text-gray-400">
            {translate('accessKeyLabel')}: {state.user.accessKey}
          </div>
        )}
      </div>
    </Card>
  );
};

export default RegistrationCard;<|MERGE_RESOLUTION|>--- conflicted
+++ resolved
@@ -83,17 +83,8 @@
     let stopped = false;
     const poll = async () => {
       try {
-<<<<<<< HEAD
-<<<<<<< ours
-        const res = await fetch(/api/user/status?uid=);
-=======
         const url = `/api/user/status?uid=${encodeURIComponent(activeUid)}`;
         const res = await fetch(url);
->>>>>>> theirs
-=======
-        const url = `/api/user/status?uid=${encodeURIComponent(activeUid)}`;
-        const res = await fetch(url);
->>>>>>> 3f16413c
         if (!res.ok) return;
         const data: UserStatusResponse = await res.json();
         if (!stopped) {
@@ -179,11 +170,7 @@
     }
 
     if (typeof window !== 'undefined') {
-<<<<<<< HEAD
-      window.alert(translate('uidAlertMessage'));
-=======
       window.alert(UID_ALERT_MESSAGE);
->>>>>>> 3f16413c
     }
 
     try {
